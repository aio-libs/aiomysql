import pytest
from sqlalchemy import bindparam
from sqlalchemy import MetaData, Table, Column, Integer, String

from aiomysql import sa


meta = MetaData()
tbl = Table('sa_tbl_cache_test', meta,
            Column('id', Integer, nullable=False,
                   primary_key=True),
            Column('val', String(255)))


@pytest.fixture()
def make_engine(connection, mysql_params, loop):
    engines = []

    async def _make_engine(**kwargs):
        if "unix_socket" in mysql_params:
            conn_args = {"unix_socket": mysql_params["unix_socket"]}
        else:
            conn_args = {
                "host": mysql_params['host'],
                "port": mysql_params['port'],
            }
<<<<<<< HEAD

        return (await sa.create_engine(db=mysql_params['db'],
                                       user=mysql_params['user'],
                                       password=mysql_params['password'],
                                       minsize=10,
                                       **conn_args,
                                       **kwargs))

    return _make_engine
=======
            if "ssl" in mysql_params:
                conn_args["ssl"] = mysql_params["ssl"]

        engine = await sa.create_engine(
            db=mysql_params['db'],
            user=mysql_params['user'],
            password=mysql_params['password'],
            minsize=10,
            **conn_args,
            **kwargs,
        )

        engines.append(engine)

        return engine

    yield _make_engine

    for engine in engines:
        engine.terminate()
        loop.run_until_complete(engine.wait_closed())
>>>>>>> 1ba53654


async def start(engine):
    async with engine.acquire() as conn:
        tx = await conn.begin()
        await conn.execute("DROP TABLE IF EXISTS "
                           "sa_tbl_cache_test")
        await conn.execute("CREATE TABLE sa_tbl_cache_test"
                           "(id serial, val varchar(255))")
        await conn.execute(tbl.insert().values(val='some_val_1'))
        await conn.execute(tbl.insert().values(val='some_val_2'))
        await conn.execute(tbl.insert().values(val='some_val_3'))
        await tx.commit()


@pytest.mark.run_loop
async def test_dialect(make_engine):
    cache = dict()
    engine = await make_engine(compiled_cache=cache)
    await start(engine)

    async with engine.acquire() as conn:
        # check select with params not added to cache
        q = tbl.select().where(tbl.c.val == 'some_val_1')
        cursor = await conn.execute(q)
        row = await cursor.fetchone()
        assert 'some_val_1' == row.val
        assert 0 == len(cache)

        # check select with bound params added to cache
        select_by_val = tbl.select().where(
            tbl.c.val == bindparam('value')
        )
        cursor = await conn.execute(
            select_by_val, {'value': 'some_val_3'}
        )
        row = await cursor.fetchone()
        assert 'some_val_3' == row.val
        assert 1 == len(cache)

        cursor = await conn.execute(
            select_by_val, value='some_val_2'
        )
        row = await cursor.fetchone()
        assert 'some_val_2' == row.val
        assert 1 == len(cache)

        select_all = tbl.select()
        cursor = await conn.execute(select_all)
        rows = await cursor.fetchall()
        assert 3 == len(rows)
        assert 2 == len(cache)

        # check insert with bound params not added to cache
        await conn.execute(tbl.insert().values(val='some_val_4'))
        assert 2 == len(cache)

        # check insert with bound params added to cache
        q = tbl.insert().values(val=bindparam('value'))
        await conn.execute(q, value='some_val_5')
        assert 3 == len(cache)

        await conn.execute(q, value='some_val_6')
        assert 3 == len(cache)

        await conn.execute(q, {'value': 'some_val_7'})
        assert 3 == len(cache)

        cursor = await conn.execute(select_all)
        rows = await cursor.fetchall()
        assert 7 == len(rows)
        assert 3 == len(cache)

        # check update with params not added to cache
        q = tbl.update().where(
            tbl.c.val == 'some_val_1'
        ).values(val='updated_val_1')
        await conn.execute(q)
        assert 3 == len(cache)
        cursor = await conn.execute(
            select_by_val, value='updated_val_1'
        )
        row = await cursor.fetchone()
        assert 'updated_val_1' == row.val

        # check update with bound params added to cache
        q = tbl.update().where(
            tbl.c.val == bindparam('value')
        ).values(val=bindparam('update'))
        await conn.execute(
            q, value='some_val_2', update='updated_val_2'
        )
        assert 4 == len(cache)
        cursor = await conn.execute(
            select_by_val, value='updated_val_2'
        )
        row = await cursor.fetchone()
        assert 'updated_val_2' == row.val<|MERGE_RESOLUTION|>--- conflicted
+++ resolved
@@ -24,17 +24,6 @@
                 "host": mysql_params['host'],
                 "port": mysql_params['port'],
             }
-<<<<<<< HEAD
-
-        return (await sa.create_engine(db=mysql_params['db'],
-                                       user=mysql_params['user'],
-                                       password=mysql_params['password'],
-                                       minsize=10,
-                                       **conn_args,
-                                       **kwargs))
-
-    return _make_engine
-=======
             if "ssl" in mysql_params:
                 conn_args["ssl"] = mysql_params["ssl"]
 
@@ -56,7 +45,6 @@
     for engine in engines:
         engine.terminate()
         loop.run_until_complete(engine.wait_closed())
->>>>>>> 1ba53654
 
 
 async def start(engine):
