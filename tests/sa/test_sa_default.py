import datetime

import pytest
from sqlalchemy import MetaData, Table, Column, Integer, String
from sqlalchemy import func, DateTime, Boolean

from aiomysql import sa

meta = MetaData()
table = Table('sa_tbl_default_test', meta,
              Column('id', Integer, nullable=False, primary_key=True),
              Column('string_length', Integer,
                     default=func.length('qwerty')),
              Column('number', Integer, default=100, nullable=False),
              Column('description', String(255), nullable=False,
                     default='default test'),
              Column('created_at', DateTime,
                     default=datetime.datetime.now),
              Column('enabled', Boolean, default=True))


@pytest.fixture()
def make_engine(connection, mysql_params, loop):
    engines = []

    async def _make_engine(**kwargs):
        if "unix_socket" in mysql_params:
            conn_args = {"unix_socket": mysql_params["unix_socket"]}
        else:
            conn_args = {
                "host": mysql_params['host'],
                "port": mysql_params['port'],
            }
<<<<<<< HEAD

        return (await sa.create_engine(db=mysql_params['db'],
                                       user=mysql_params['user'],
                                       password=mysql_params['password'],
                                       minsize=10,
                                       **conn_args,
                                       **kwargs))
=======
            if "ssl" in mysql_params:
                conn_args["ssl"] = mysql_params["ssl"]

        engine = await sa.create_engine(
            db=mysql_params['db'],
            user=mysql_params['user'],
            password=mysql_params['password'],
            minsize=10,
            **conn_args,
            **kwargs,
        )

        engines.append(engine)
>>>>>>> 1ba53654

        return engine

    yield _make_engine

    for engine in engines:
        engine.terminate()
        loop.run_until_complete(engine.wait_closed())


async def start(engine):
    async with engine.acquire() as conn:
        await conn.execute("DROP TABLE IF EXISTS sa_tbl_default_test")
        await conn.execute("CREATE TABLE sa_tbl_default_test "
                           "(id integer,"
                           " string_length integer, "
                           "number integer,"
                           " description VARCHAR(255), "
                           "created_at DATETIME(6), "
                           "enabled TINYINT)")


@pytest.mark.run_loop
async def test_default_fields(make_engine):
    engine = await make_engine()
    await start(engine)
    async with engine.acquire() as conn:
        await conn.execute(table.insert().values())
        res = await conn.execute(table.select())
        row = await res.fetchone()
        assert row.string_length == 6
        assert row.number == 100
        assert row.description == 'default test'
        assert row.enabled is True
        assert type(row.created_at) == datetime.datetime


@pytest.mark.run_loop
async def test_default_fields_isnull(make_engine):
    engine = await make_engine()
    await start(engine)
    async with engine.acquire() as conn:
        created_at = None
        enabled = False
        await conn.execute(table.insert().values(
            enabled=enabled,
            created_at=created_at,
        ))

        res = await conn.execute(table.select())
        row = await res.fetchone()
        assert row.number == 100
        assert row.string_length == 6
        assert row.description == 'default test'
        assert row.enabled == enabled
        assert row.created_at == created_at


@pytest.mark.run_loop
async def test_default_fields_edit(make_engine):
    engine = await make_engine()
    await start(engine)
    async with engine.acquire() as conn:
        created_at = datetime.datetime.now()
        description = 'new descr'
        enabled = False
        number = 111
        await conn.execute(table.insert().values(
            description=description,
            enabled=enabled,
            created_at=created_at,
            number=number,
        ))

        res = await conn.execute(table.select())
        row = await res.fetchone()
        assert row.number == number
        assert row.string_length == 6
        assert row.description == description
        assert row.enabled == enabled
        assert row.created_at == created_at<|MERGE_RESOLUTION|>--- conflicted
+++ resolved
@@ -31,15 +31,6 @@
                 "host": mysql_params['host'],
                 "port": mysql_params['port'],
             }
-<<<<<<< HEAD
-
-        return (await sa.create_engine(db=mysql_params['db'],
-                                       user=mysql_params['user'],
-                                       password=mysql_params['password'],
-                                       minsize=10,
-                                       **conn_args,
-                                       **kwargs))
-=======
             if "ssl" in mysql_params:
                 conn_args["ssl"] = mysql_params["ssl"]
 
@@ -53,7 +44,6 @@
         )
 
         engines.append(engine)
->>>>>>> 1ba53654
 
         return engine
 
