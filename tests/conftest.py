--- conflicted
+++ resolved
@@ -349,10 +349,7 @@
                                'WITH "caching_sha2_password" '
                                'PASSWORD EXPIRE NEVER')
                 cursor.execute('FLUSH PRIVILEGES')
-<<<<<<< HEAD
-=======
         connection.close()
->>>>>>> 1ba53654
     except Exception:
         pytest.fail("Cannot initialize MySQL environment")
 
