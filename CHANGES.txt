Changes
-------

To be included in 1.0.0 (unreleased)
^^^^^^^^^^^^^^^^^^^^^^^^^^^^^^^^^^^^

* Don't send sys.argv[0] as program_name to MySQL server by default #620
* Allow running process as anonymous uid #587
* Fix timed out MySQL 8.0 connections raising InternalError rather than OperationalError #660
* Fix timed out MySQL 8.0 connections being returned from Pool #660
* Ensure connections are properly closed before raising an OperationalError when the server connection is lost #660
* Ensure connections are properly closed before raising an InternalError when packet sequence numbers are out of sync #660
* Unix sockets are now internally considered secure, allowing sha256_password and caching_sha2_password auth methods to be used #695
* Test suite now also tests unix socket connections #696
* Fix SSCursor raising InternalError when last result was not fully retrieved #635
* Remove deprecated no_delay argument #702
* Support PyMySQL up to version 1.0.2 #643
* Bump minimal PyMySQL version to 1.0.0 #713
* Align % formatting in Cursor.executemany() with Cursor.execute(), literal % now need to be doubled in Cursor.executemany() #714
<<<<<<< HEAD
* Fix error packet handling for SSCursor #428
=======
* Fixed unlimited Pool size not working, this is now working as documented by passing maxsize=0 to create_pool #119
* Added Pool.closed property as present in aiopg #463
* Fixed SQLAlchemy connection context iterator #410
>>>>>>> 6fd00fdc


0.0.22 (2021-11-14)
^^^^^^^^^^^^^^^^^^^

* Support python 3.10 #505


0.0.21 (2020-11-26)
^^^^^^^^^^^^^^^^^^^

* Allow to use custom Cursor subclasses #374

* Fill Connection class with actual client version #388

* Fix legacy __aiter__ methods #403

* Fix & update docs #418 #437

* Ignore pyenv's .python-version file #424

* Replace asyncio.streams.IncompleteReadError with asyncio.IncompleteReadError #460 #454

* Add support for SQLAlchemy default parameters #455 #466

* Update dependencies #485

* Support Python 3.7 & 3.8 #493


0.0.20 (2018-12-19)
^^^^^^^^^^^^^^^^^^^

* Fixed connect_timeout #360

* Fixed support for SQLA executemany #324

* Fix the python 3.7 compatibility #357

* Fixed reuse connections when StreamReader has an exception #339

* Fixes warning when inserting binary strings #326


0.0.19 (2018-07-12)
^^^^^^^^^^^^^^^^^^^

* See v0.0.18


0.0.18 (2018-07-09)
^^^^^^^^^^^^^^^^^^^

* Updated to support latest PyMySQL changes.

* aiomysql now sends client connection info.

* MySQL8+ Support including sha256_password and cached_sha2_password authentication plugins.

* Default max packet length sent to the server is no longer 1.

* Fixes issue where cursor.nextset can hang on query sets that raise errors.


0.0.17 (2018-07-06)
^^^^^^^^^^^^^^^^^^^

* Pinned version of PyMySQL


0.0.16 (2018-06-03)
^^^^^^^^^^^^^^^^^^^

* Added ability to execute precompiled sqlalchemy queries #294 (Thanks @vlanse)


0.0.15 (2018-05-20)
^^^^^^^^^^^^^^^^^^^

* Fixed handling of user-defined types for sqlalchemy  #290

* Fix KeyError when server reports unknown collation #289


0.0.14 (2018-04-22)
^^^^^^^^^^^^^^^^^^^

* Fixed SSL connection finalization  #282


0.0.13 (2018-04-19)
^^^^^^^^^^^^^^^^^^^

* Added SSL support #280 (Thanks @terrycain)

* Fixed __all__ in aiomysql/__init__ #270 (Thanks @matianjun1)

* Added docker fixtures #275 (Thanks @terrycain)


0.0.12 (2018-01-18)
^^^^^^^^^^^^^^^^^^^

* Fixed support for SQLAlchemy 1.2.0

* Fixed argument for cursor.execute in sa engine #239 (Thanks @NotSoSuper)


0.0.11 (2017-12-06)
^^^^^^^^^^^^^^^^^^^

* Fixed README formatting on pypi


0.0.10 (2017-12-06)
^^^^^^^^^^^^^^^^^^^

* Updated regular expressions to be compatible with pymysql #167 (Thanks @AlexLisovoy)

* Added connection recycling in the pool #216


0.0.9 (2016-09-14)
^^^^^^^^^^^^^^^^^^

* Fixed AttributeError in  _request_authentication function #104 (Thanks @ttlttl)

* Fixed legacy auth #105

* uvloop added to test suite #106

* Fixed bug with unicode in json field #107 (Thanks @methane)


0.0.8 (2016-08-24)
^^^^^^^^^^^^^^^^^^

* Default min pool size reduced to 1 #80 (Thanks @Drizzt1991)

* Update to PyMySQL 0.7.5 #89

* Fixed connection cancellation in process of executing a query #79 (Thanks @Drizzt1991)


0.0.7 (2016-01-27)
^^^^^^^^^^^^^^^^^^

* Fix for multiple results issue, ported from pymysql #52

* Fixed useless warning with no_delay option #55

* Added async/await support for Engine, SAConnection, Transaction #57

* pool.release returns future so we can wait on it in __aexit__ #60

* Update to PyMySQL 0.6.7


0.0.6 (2015-12-11)
^^^^^^^^^^^^^^^^^^

* Fixed bug with SA rollback (Thanks @khlyestovillarion!)

* Fixed issue with default no_delay option (Thanks @khlyestovillarion!)


0.0.5 (2015-10-28)
^^^^^^^^^^^^^^^^^^

* no_delay option is deprecated and True by default

* Add Cursor.mogrify() method

* Support for "LOAD LOCAL INFILE" query.

* Check connection inside pool, in case of timeout drop it, fixes #25

* Add support of python 3.5 features to pool, connection and cursor


0.0.4 (2015-05-23)
^^^^^^^^^^^^^^^^^^

* Allow to call connection.wait_closed twice.

* Fixed sqlalchemy 1.0.0 support.

* Fix #11: Rename Connection.wait_closed() to .ensure_closed()

* Raise ResourceWarning on non-closed Connection

* Rename Connection.connect to _connect


0.0.3 (2015-03-10)
^^^^^^^^^^^^^^^^^^

* Added support for PyMySQL up to 0.6.6.

* Ported improvements from PyMySQL.

* Added basic documentation.

* Fixed and added more examples.


0.0.2 (2015-02-17)
^^^^^^^^^^^^^^^^^^

* Added MANIFEST.in.


0.0.1 (2015-02-17)
^^^^^^^^^^^^^^^^^^

* Initial release.

* Implemented plain connections: connect, Connection, Cursor.

* Implemented database pools.

* Ported sqlalchemy optional support.<|MERGE_RESOLUTION|>--- conflicted
+++ resolved
@@ -17,13 +17,10 @@
 * Support PyMySQL up to version 1.0.2 #643
 * Bump minimal PyMySQL version to 1.0.0 #713
 * Align % formatting in Cursor.executemany() with Cursor.execute(), literal % now need to be doubled in Cursor.executemany() #714
-<<<<<<< HEAD
-* Fix error packet handling for SSCursor #428
-=======
 * Fixed unlimited Pool size not working, this is now working as documented by passing maxsize=0 to create_pool #119
 * Added Pool.closed property as present in aiopg #463
 * Fixed SQLAlchemy connection context iterator #410
->>>>>>> 6fd00fdc
+* Fix error packet handling for SSCursor #428
 
 
 0.0.22 (2021-11-14)
