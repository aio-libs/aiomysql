--- conflicted
+++ resolved
@@ -5,14 +5,11 @@
 ^^^^^^^^^^^^^^^^^^^^^^^^^^^^^^^^^^^^
 
 * Don't send sys.argv[0] as program_name to MySQL server by default #620
-<<<<<<< HEAD
+* Allow running process as anonymous uid #587
 * Fix timed out MySQL 8.0 connections raising InternalError rather than OperationalError #660
 * Fix timed out MySQL 8.0 connections being returned from Pool #660
 * Ensure connections are properly closed before raising an OperationalError when the server connection is lost #660
 * Ensure connections are properly closed before raising an InternalError when packet sequence numbers are out of sync #660
-=======
-* Allow running process as anonymous uid #587
->>>>>>> 72a84323
 
 
 0.0.22 (2021-11-14)
