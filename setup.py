--- conflicted
+++ resolved
@@ -4,11 +4,7 @@
 from setuptools import setup, find_packages
 
 
-<<<<<<< HEAD
-install_requires = ['PyMySQL>=0.10.0,<=0.10.1']
-=======
 install_requires = ['PyMySQL>=1.0.0,<=1.0.2']
->>>>>>> 2aef3c79
 
 PY_VER = sys.version_info
 
