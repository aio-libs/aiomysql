--- conflicted
+++ resolved
@@ -518,95 +518,6 @@
         raw_sock.setsockopt(socket.IPPROTO_TCP, socket.TCP_NODELAY, flag)
         transport.resume_reading()
 
-<<<<<<< HEAD
-=======
-    def write_packet(self, payload):
-        """Writes an entire "mysql packet" in its entirety to the network
-        addings its length and sequence number.
-        """
-        # Internal note: when you build packet manually and calls
-        # _write_bytes() directly, you should set self._next_seq_id properly.
-        data = pack_int24(len(payload)) + int2byte(self._next_seq_id) + payload
-        self._write_bytes(data)
-        self._next_seq_id = (self._next_seq_id + 1) % 256
-
-    @asyncio.coroutine
-    def _read_packet(self, packet_type=MysqlPacket):
-        """Read an entire "mysql packet" in its entirety from the network
-        and return a MysqlPacket type that represents the results.
-        """
-        buff = b''
-        while True:
-            try:
-                packet_header = yield from self._read_bytes(4)
-            except asyncio.CancelledError:
-                self._close_on_cancel()
-                raise
-
-            btrl, btrh, packet_number = struct.unpack(
-                '<HBB', packet_header)
-            bytes_to_read = btrl + (btrh << 16)
-
-            # Outbound and inbound packets are numbered sequentialy, so
-            # we increment in both write_packet and read_packet. The count
-            # is reset at new COMMAND PHASE.
-            if packet_number != self._next_seq_id:
-                raise InternalError(
-                    "Packet sequence number wrong - got %d expected %d" %
-                    (packet_number, self._next_seq_id))
-            self._next_seq_id = (self._next_seq_id + 1) % 256
-
-            try:
-                recv_data = yield from self._read_bytes(bytes_to_read)
-            except asyncio.CancelledError:
-                self._close_on_cancel()
-                raise
-
-            buff += recv_data
-            # https://dev.mysql.com/doc/internals/en/sending-more-than-16mbyte.html
-            if bytes_to_read == 0xffffff:
-                continue
-            if bytes_to_read < MAX_PACKET_LEN:
-                break
-
-        packet = packet_type(buff, self._encoding)
-        packet.check_error()
-        return packet
-
-    @asyncio.coroutine
-    def _read_bytes(self, num_bytes):
-        try:
-            data = yield from self._reader.readexactly(num_bytes)
-        except asyncio.streams.IncompleteReadError as e:
-            msg = "Lost connection to MySQL server during query"
-            raise OperationalError(2013, msg) from e
-        except (IOError, OSError) as e:
-            msg = "Lost connection to MySQL server during query (%s)" % (e,)
-            raise OperationalError(2013, msg) from e
-        return data
-
-    def _write_bytes(self, data):
-        return self._writer.write(data)
-
-    @asyncio.coroutine
-    def _read_query_result(self, unbuffered=False):
-        if unbuffered:
-            try:
-                result = MySQLResult(self)
-                yield from result.init_unbuffered_query()
-            except BaseException:
-                result.unbuffered_active = False
-                result.connection = None
-                raise
-        else:
-            result = MySQLResult(self)
-            yield from result.read()
-        self._result = result
-        self._affected_rows = result.affected_rows
-        if result.server_status is not None:
-            self.server_status = result.server_status
-
->>>>>>> ef4a6769
     def insert_id(self):
         if self._protocol.result:
             return self._protocol.result.insert_id
@@ -1031,6 +942,9 @@
         return data
 
     async def _read_packet(self, packet_type=MysqlPacket):
+        """Read an entire "mysql packet" in its entirety from the network
+        and return a MysqlPacket type that represents the results.
+        """
         buff = b''
         while True:
             try:
