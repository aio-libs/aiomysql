--- conflicted
+++ resolved
@@ -551,16 +551,7 @@
             if self.autocommit_mode is not None:
                 await self.autocommit(self.autocommit_mode)
         except Exception as e:
-<<<<<<< HEAD
             self.close()
-            raise OperationalError(2003,
-                                   "Can't connect to MySQL server on %r" %
-                                   self._host) from e
-=======
-            if self._writer:
-                self._writer.transport.close()
-            self._reader = None
-            self._writer = None
 
             # As of 3.11, asyncio.TimeoutError is a deprecated alias of
             # OSError. For consistency, we're also considering this an
@@ -575,7 +566,6 @@
             # Raising AssertionError would hide the original error, so we just
             # reraise it.
             raise
->>>>>>> 83aa96e1
 
     def _set_keep_alive(self):
         transport = self._writer.transport
