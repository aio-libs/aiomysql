--- conflicted
+++ resolved
@@ -551,12 +551,6 @@
             if self.autocommit_mode is not None:
                 await self.autocommit(self.autocommit_mode)
         except Exception as e:
-<<<<<<< HEAD
-            self.close()
-            raise OperationalError(2003,
-                                   "Can't connect to MySQL server on %r" %
-                                   self._host) from e
-=======
             if self._writer:
                 self._writer.transport.close()
             self._reader = None
@@ -575,7 +569,6 @@
             # Raising AssertionError would hide the original error, so we just
             # reraise it.
             raise
->>>>>>> 83aa96e1
 
     def _set_keep_alive(self):
         transport = self._writer.transport
