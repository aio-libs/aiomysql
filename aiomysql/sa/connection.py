--- conflicted
+++ resolved
@@ -176,18 +176,15 @@
 
     async def _begin(self):
         if self._transaction is None:
-<<<<<<< HEAD
             try:
-                yield from self._begin_impl()
-                self._transaction = RootTransaction(self)
+                self._transaction = RootTransaction(self)          
+                await self._begin_impl()
+                
             except asyncio.CancelledError as e:
                 self._transaction = None
-                yield from self._rollback_impl()
+                await self._rollback_impl()
                 raise e
-=======
-            self._transaction = RootTransaction(self)
-            await self._begin_impl()
->>>>>>> bd61cdb1
+                
             return self._transaction
         else:
             return Transaction(self, self._transaction)
@@ -207,20 +204,12 @@
             await cur.close()
             self._transaction = None
 
-<<<<<<< HEAD
-    @asyncio.coroutine
-    def _rollback_impl(self):
-        try:
-            yield from self._connection.rollback()
-        finally:
-=======
     async def _rollback_impl(self):
         cur = await self._connection.cursor()
         try:
             await cur.execute('ROLLBACK')
         finally:
             await cur.close()
->>>>>>> bd61cdb1
             self._transaction = None
 
     async def begin_nested(self):
