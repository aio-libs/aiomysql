--- conflicted
+++ resolved
@@ -6,11 +6,7 @@
 	python setup.py check --restructuredtext
 
 
-<<<<<<< HEAD
-flake:checkrst pyroma
-=======
 flake:checkrst
->>>>>>> a13a4709
 	flake8 aiomysql tests examples
 
 test: flake
